build-hub:
  permissions:
    read:
      - system.Everyone
  collections:
    releases:
      data:
        index:schema:
          properties:
            id:
              type: "keyword"
              index: "not_analyzed"
            last_modified:
              type: "long"
            build:
              properties:
                id:
                  type: "keyword"
                date:
                  type: "date"
                  format: "date_time_no_millis"
            source:
              properties:
                product:
                  type: "keyword"
                  index: "not_analyzed"
                repository:
                  type: "keyword"
                  index: "not_analyzed"
                tree:
                  type: "keyword"
                  index: "not_analyzed"
                revision:
                  type: "keyword"
            target:
              properties:
                platform:
                  type: "keyword"
                  index: "not_analyzed"
                locale:
                  type: "keyword"
                  index: "not_analyzed"
                version:
                  type: "keyword"
                  index: "not_analyzed"
                channel:
                  type: "keyword"
                  index: "not_analyzed"
            download:
              properties:
                url:
                  type: "keyword"
                mimetype:
                  type: "keyword"
                  index: "not_analyzed"
                size:
                  type: "long"
                date:
                  type: "date"
                  format: "date_time_no_millis"
        displayFields:
          - id
          - source.product
          - target.channel
          - target.version
          - target.platform
          - target.locale
        schema:
          title: Release
          description: Mozilla software releases.
          type: object
          additionalProperties: false
          required:
            - source
            - download
            - target
          properties:
            build:
              type: object
              additionalProperties: false
              properties:
                id:
                  type: string
                  title: Build ID
                  description: Build ID
                date:
                  type: string
                  format: date-time
                  title: Build date
                  description: 'i.e: 2017-04-13T21:49:00Z'
            target:
              type: object
              additionalProperties: false
              required:
                - platform
                - locale
                - version
                - channel
              properties:
                platform:
                  type: string
                  title: Platform
                  description: Operating system and Architecture
                locale:
                  type: string
                  title: Locale
                version:
                  type: string
                  title: Version
                channel:
                  type: string
                  title: Update channel
            source:
              type: object
              additionalProperties: false
              required:
                - product
              properties:
                product:
                  type: string
                  title: Product
                  description: Product name
                repository:
                  type: string
                  title: Repository
                tree:
                  type: string
                  title: Tree
                  description: i.e mozilla-central
                revision:
                  type: string
                  title: Revision number in the tree
            download:
              type: object
              additionalProperties: false
              required:
                - url
                - mimetype
                - size
                - date
              properties:
                url:
                  type: string
                  title: URL
                  description: URL of the build
                mimetype:
                  type: string
                  title: Mimetype
                date:
                  type: string
                  format: date-time
                  title: Date
                  description: Build publication date
                size:
                  type: integer
                  title: Size
<<<<<<< HEAD
                  description: In bytes
            systemaddons:
              type: array
              title: Systemaddons
              items:
                type: object
                additionalProperties: false
                required:
                  - id
                  - builtin
                  - updated
                properties:
                  id:
                    type: string
                    title: ID
                  builtin:
                    type: string
                    title: Built in version
                    description: Version in release
                  updated:
                    type: string
                    title: Updated version
                    description: Last update version
=======
                  description: Size of the archive in bytes
>>>>>>> ed8735b9
        uiSchema:
          ui:order:
            - source
            - download
            - build
            - target
          download:
            ui:order:
              - url
              - size
              - date
              - mimetype
          source:
            ui:order:
              - product
              - repository
              - tree
              - revision
          build:
            ui:order:
              - id
              - date
          target:
            ui:order:
              - platform
              - locale
              - version
              - channel<|MERGE_RESOLUTION|>--- conflicted
+++ resolved
@@ -154,33 +154,7 @@
                 size:
                   type: integer
                   title: Size
-<<<<<<< HEAD
                   description: In bytes
-            systemaddons:
-              type: array
-              title: Systemaddons
-              items:
-                type: object
-                additionalProperties: false
-                required:
-                  - id
-                  - builtin
-                  - updated
-                properties:
-                  id:
-                    type: string
-                    title: ID
-                  builtin:
-                    type: string
-                    title: Built in version
-                    description: Version in release
-                  updated:
-                    type: string
-                    title: Updated version
-                    description: Last update version
-=======
-                  description: Size of the archive in bytes
->>>>>>> ed8735b9
         uiSchema:
           ui:order:
             - source
